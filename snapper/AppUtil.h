--- conflicted
+++ resolved
@@ -58,9 +58,9 @@
 
     string realpath(const string& path);
 
-<<<<<<< HEAD
     string stringerror(int errnum);
-=======
+
+
     struct MtabData
     {
 	string device;
@@ -71,7 +71,6 @@
 
     bool getMtabData(const string& mount_point, bool& found, MtabData& mtab_data);
 
->>>>>>> b0d01450
 
     template<class StreamType>
     void classic(StreamType& stream)
