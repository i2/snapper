/*
 * Copyright (c) [2011-2012] Novell, Inc.
 *
 * All Rights Reserved.
 *
 * This program is free software; you can redistribute it and/or modify it
 * under the terms of version 2 of the GNU General Public License as published
 * by the Free Software Foundation.
 *
 * This program is distributed in the hope that it will be useful, but WITHOUT
 * ANY WARRANTY; without even the implied warranty of MERCHANTABILITY or
 * FITNESS FOR A PARTICULAR PURPOSE.  See the GNU General Public License for
 * more details.
 *
 * You should have received a copy of the GNU General Public License along
 * with this program; if not, contact Novell, Inc.
 *
 * To contact Novell about this file by physical or electronic mail, you may
 * find current contact information at www.novell.com.
 */


#ifndef SNAPPER_FILESYSTEM_H
#define SNAPPER_FILESYSTEM_H


#include <string>
#include <vector>

<<<<<<< HEAD
#include "snapper/FileUtils.h"

=======
#include "config.h"
>>>>>>> b0d01450

namespace snapper
{
    using std::string;
    using std::vector;


    class Snapper;
    class MtabData;


    class Filesystem
    {
    public:

	Filesystem(const string& subvolume) : subvolume(subvolume) {}
	virtual ~Filesystem() {}

	static Filesystem* create(const string& fstype, const string& subvolume);

	virtual string fstype() const = 0;

	virtual void createConfig() const = 0;
	virtual void deleteConfig() const = 0;

	virtual string infosDir() const = 0;
	virtual string snapshotDir(unsigned int num) const = 0;

	virtual SDir openSubvolumeDir() const;
	virtual SDir openInfosDir() const = 0;
	virtual SDir openInfoDir(unsigned int num) const;
	virtual SDir openSnapshotDir(unsigned int num) const = 0;

	virtual void createSnapshot(unsigned int num) const = 0;
	virtual void deleteSnapshot(unsigned int num) const = 0;

	virtual bool isSnapshotMounted(unsigned int num) const = 0;
	virtual void mountSnapshot(unsigned int num) const = 0;
	virtual void umountSnapshot(unsigned int num) const = 0;

	virtual bool checkSnapshot(unsigned int num) const = 0;

    protected:

	const string subvolume;

    };

#ifdef ENABLE_BTRFS
    class Btrfs : public Filesystem
    {
    public:

	static Filesystem* create(const string& fstype, const string& subvolume);

	Btrfs(const string& subvolume);

	virtual string fstype() const { return "btrfs"; }

	virtual void createConfig() const;
	virtual void deleteConfig() const;

	virtual string infosDir() const;
	virtual string snapshotDir(unsigned int num) const;

	virtual SDir openInfosDir() const;
	virtual SDir openSnapshotDir(unsigned int num) const;

	virtual void createSnapshot(unsigned int num) const;
	virtual void deleteSnapshot(unsigned int num) const;

	virtual bool isSnapshotMounted(unsigned int num) const;
	virtual void mountSnapshot(unsigned int num) const;
	virtual void umountSnapshot(unsigned int num) const;

	virtual bool checkSnapshot(unsigned int num) const;

    private:

	bool create_subvolume(int fddst, const string& name) const;
	bool create_snapshot(int fd, int fddst, const string& name) const;
	bool delete_subvolume(int fd, const string& name) const;

    };
#endif

#ifdef ENABLE_EXT4
    class Ext4 : public Filesystem
    {
    public:

	static Filesystem* create(const string& fstype, const string& subvolume);

	Ext4(const string& subvolume);

	virtual string fstype() const { return "ext4"; }

	virtual void createConfig() const;
	virtual void deleteConfig() const;

	virtual string infosDir() const;
	virtual string snapshotDir(unsigned int num) const;
	virtual string snapshotFile(unsigned int num) const;

	virtual SDir openInfosDir() const;
	virtual SDir openSnapshotDir(unsigned int num) const;

	virtual void createSnapshot(unsigned int num) const;
	virtual void deleteSnapshot(unsigned int num) const;

	virtual bool isSnapshotMounted(unsigned int num) const;
	virtual void mountSnapshot(unsigned int num) const;
	virtual void umountSnapshot(unsigned int num) const;

	virtual bool checkSnapshot(unsigned int num) const;

    private:

	vector<string> mount_options;

    };
#endif

#ifdef ENABLE_LVM
    class Lvm : public Filesystem
    {
    public:

	static Filesystem* create(const string& fstype, const string& subvolume);

	Lvm(const string& subvolume, const string& mount_type);

	virtual string fstype() const { return "lvm(" + mount_type + ")"; }

	virtual void createConfig() const;
	virtual void deleteConfig() const;

	virtual string infosDir() const;
	virtual string snapshotDir(unsigned int num) const;
	virtual string snapshotLvName(unsigned int num) const;

	virtual void createSnapshot(unsigned int num) const;
	virtual void deleteSnapshot(unsigned int num) const;

	virtual bool isSnapshotMounted(unsigned int num) const;
	virtual void mountSnapshot(unsigned int num) const;
	virtual void umountSnapshot(unsigned int num) const;

	virtual bool checkSnapshot(unsigned int num) const;

    private:

	const string mount_type;

	bool detectLvmNames(const MtabData& mtab_data);

	string getDevice(unsigned int num) const;

	string vg_name;
	string lv_name;

	vector<string> mount_options;

    };
#endif

}


#endif<|MERGE_RESOLUTION|>--- conflicted
+++ resolved
@@ -27,12 +27,9 @@
 #include <string>
 #include <vector>
 
-<<<<<<< HEAD
 #include "snapper/FileUtils.h"
-
-=======
 #include "config.h"
->>>>>>> b0d01450
+
 
 namespace snapper
 {
@@ -81,6 +78,7 @@
 
     };
 
+
 #ifdef ENABLE_BTRFS
     class Btrfs : public Filesystem
     {
@@ -119,6 +117,7 @@
     };
 #endif
 
+
 #ifdef ENABLE_EXT4
     class Ext4 : public Filesystem
     {
@@ -156,6 +155,7 @@
     };
 #endif
 
+
 #ifdef ENABLE_LVM
     class Lvm : public Filesystem
     {
@@ -174,6 +174,9 @@
 	virtual string snapshotDir(unsigned int num) const;
 	virtual string snapshotLvName(unsigned int num) const;
 
+	virtual SDir openInfosDir() const;
+	virtual SDir openSnapshotDir(unsigned int num) const;
+
 	virtual void createSnapshot(unsigned int num) const;
 	virtual void deleteSnapshot(unsigned int num) const;
 
