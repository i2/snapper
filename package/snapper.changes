--- conflicted
+++ resolved
@@ -1,15 +1,14 @@
 -------------------------------------------------------------------
-<<<<<<< HEAD
+Mon Dec 14 16:25:32 UTC 2015 - lslezak@suse.cz
+
+- Allow rollback only for the root file system (bsc#954445)
+- version 0.2.10
+
+-------------------------------------------------------------------
 Wed Oct 14 13:52:10 CEST 2015 - aschnell@suse.com
 
 - added conditional compilation of installation-helper
   (gh#openSUSE/snapper#202)
-=======
-Mon Dec 14 16:25:32 UTC 2015 - lslezak@suse.cz
-
-- Allow rollback only for the root file system (bsc#954445)
-- version 0.2.9.1
->>>>>>> 212ed081
 
 -------------------------------------------------------------------
 Tue Sep 22 16:51:23 CEST 2015 - aschnell@suse.com
